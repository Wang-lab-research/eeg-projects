--- conflicted
+++ resolved
@@ -1,14 +1,11 @@
-<<<<<<< HEAD
 from .utils import clear_display, set_montage, load_raw_data
 import os
 import numpy as np
 import mne
-=======
 import os
 import mne
 import pandas as pd
 from .utils import *
->>>>>>> dd8c548b
 from mne.preprocessing import ICA
 from pyprep.find_noisy_channels import NoisyChannels
 from autoreject import AutoReject
@@ -66,31 +63,6 @@
         subpath_zepo = os.path.join(save_path_zepo, sub_id)
         if not os.path.exists(subpath_zepo):  # zepochs
             os.mkdir(subpath_zepo)
-<<<<<<< HEAD
-    return subpath_cont, subpath_zepo
-
-
-def to_raw(data_path, sub_id, save_path):
-    """
-    Preprocess raw EDF data to filtered FIF format.
-    """
-    for sub_folder in os.listdir(data_path):
-        if sub_folder.startswith(sub_id):
-            save_fname_fif = sub_id + "_preprocessed-raw.fif"
-            print(sub_id, save_fname_fif)
-            break
-
-    eeg_data_raw_file = os.path.join(
-        data_path,
-        sub_folder,
-        next(
-            subfile
-            for subfile in os.listdir(os.path.join(data_path, sub_folder))
-            if (subfile.endswith((".edf", ".EDF")))
-        ),
-    )
-
-=======
     return subpath_cont,subpath_zepo
 
 
@@ -188,7 +160,6 @@
     
     eeg_data_raw_file = os.path.join(data_path, sub_folder, next(subfile for subfile in os.listdir(os.path.join(data_path,sub_folder)) if (subfile.endswith(('.edf', '.EDF')))))  
     
->>>>>>> dd8c548b
     # read data, set EOG channel, and drop unused channels
     print(f"{sub_id}\nreading raw file...")
     raw = load_raw_data(eeg_data_raw_file, "eog")
@@ -336,12 +307,6 @@
     elif "VEOG" in raw.ch_names:
         raw.drop_channels("VEOG")
     elif Fp1_eog_flag:
-<<<<<<< HEAD
-        montage_fname = "../montages/Hydro_Neo_Net_32_xyz_cms_No_Fp1.sfp"
-        set_montage(raw, montage_fname)
-
-    raw.save(save_path + save_fname_fif, verbose=True, overwrite=True)
-=======
         montage_fname = '../montages/Hydro_Neo_Net_32_xyz_cms_No_Fp1.sfp'
         set_montage(raw,montage_fname)
 
@@ -349,7 +314,6 @@
     
     raw.save(save_path+save_fname_fif, 
              verbose=True, overwrite=True)
->>>>>>> dd8c548b
     clear_display()
 
     # high level inspection
